--- conflicted
+++ resolved
@@ -78,7 +78,6 @@
 	}
 }
 
-<<<<<<< HEAD
 type copyOptions struct {
 	attributes []string
 	rawSrcKey  bool
@@ -100,7 +99,8 @@
 	return func(options *copyOptions) {
 		options.rawSrcKey = true
 	}
-=======
+}
+
 type SignOptions func(options *signOptions)
 
 func SignWithProcess(process string) SignOptions {
@@ -115,5 +115,4 @@
 
 func DefaultSignOptions() *signOptions {
 	return &signOptions{}
->>>>>>> f9b104d1
 }